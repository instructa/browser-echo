{
  "name": "next-app",
  "version": "0.1.0",
  "private": true,
  "scripts": {
    "dev": "next dev --turbopack",
    "build": "next build",
    "start": "next start",
    "lint": "next lint"
  },
  "dependencies": {
    "next": "15.4.7",
    "react": "19.1.1",
    "react-dom": "19.1.1"
  },
  "devDependencies": {
    "@browser-echo/mcp": "workspace:*",
    "@browser-echo/next": "workspace:*",
    "@eslint/eslintrc": "^3",
<<<<<<< HEAD
    "@browser-echo/next": "https://pkg.pr.new/instructa/browser-echo/@browser-echo/next@e0bbe63"
=======
    "@tailwindcss/postcss": "^4.1.12",
    "@types/node": "^24.3.0",
    "@types/react": "^19.1.10",
    "@types/react-dom": "^19.1.7",
    "eslint": "^9",
    "eslint-config-next": "15.4.7",
    "tailwindcss": "^4.1.12",
    "typescript": "^5.9.2"
>>>>>>> f3039cc5
  }
}<|MERGE_RESOLUTION|>--- conflicted
+++ resolved
@@ -15,11 +15,8 @@
   },
   "devDependencies": {
     "@browser-echo/mcp": "workspace:*",
-    "@browser-echo/next": "workspace:*",
+    "@browser-echo/next": "https://pkg.pr.new/instructa/browser-echo/@browser-echo/next@e0bbe63",
     "@eslint/eslintrc": "^3",
-<<<<<<< HEAD
-    "@browser-echo/next": "https://pkg.pr.new/instructa/browser-echo/@browser-echo/next@e0bbe63"
-=======
     "@tailwindcss/postcss": "^4.1.12",
     "@types/node": "^24.3.0",
     "@types/react": "^19.1.10",
@@ -28,6 +25,5 @@
     "eslint-config-next": "15.4.7",
     "tailwindcss": "^4.1.12",
     "typescript": "^5.9.2"
->>>>>>> f3039cc5
   }
 }